--- conflicted
+++ resolved
@@ -11,15 +11,15 @@
   // mavenLocal()
 
   mavenCentral()
-  
+
   maven {
     url "https://maven.scijava.org/content/repositories/releases"
   }
-  
+
   maven {
     url "https://maven.scijava.org/content/repositories/snapshots"
   }
-  
+
 }
 
 /*
@@ -34,39 +34,31 @@
 
 description = 'QuPath extension to use TensorFlow'
 
-<<<<<<< HEAD
 version = "0.3.0"
-=======
-version = "0.3.0-rc2"
->>>>>>> 3ee24cd4
 
 dependencies {
     def tensorflowVersion = "0.3.3"
     def cudaVersion = "11.0-8.0-1.5.4" // Warning! This doesn't match version with QuPath v0.3.0 + opencv-platform-gpu
-<<<<<<< HEAD
-    def qupathVersion = "0.3.0" // For now
-=======
-    def qupathVersion = "0.3.0-rc2" // For now
->>>>>>> 3ee24cd4
-    
+    def qupathVersion = "0.3.0"
+
     def platform = project.findProperty("platform")
-    
+
     if (platform) {
         implementation "org.tensorflow:tensorflow-core-platform-${platform}:${tensorflowVersion}"
     } else {
         implementation "org.tensorflow:tensorflow-core-platform:${tensorflowVersion}"
     }
-    
+
     if (useCuda) {
     	implementation "org.bytedeco:cuda-platform:${cudaVersion}"
     	if (useCudaRedist) {
 	    	implementation "org.bytedeco:cuda-platform-redist:${cudaVersion}"
 	    }
     }
-    
+
     shadow "io.github.qupath:qupath-gui-fx:${qupathVersion}"
     shadow "org.slf4j:slf4j-api:1.7.30"
-    
+
     testImplementation "io.github.qupath:qupath-gui-fx:${qupathVersion}"
     testImplementation "org.junit.jupiter:junit-jupiter-api:5.7.2"
     testRuntimeOnly 'org.junit.jupiter:junit-jupiter-engine'
@@ -77,7 +69,7 @@
   from ("${projectDir}/LICENSE.txt") {
     into 'licenses/'
   }
-  
+
   doLast {
       	if (useCuda) {
     		logger.quiet("Requesting CUDA support - by downloading these archives you agree to the terms of the license " +
@@ -90,7 +82,7 @@
 tasks.register("copyDependencies", Copy) {
     description "Copy dependencies into the build directory for use elsewhere"
     group "QuPath"
-    
+
     from configurations.default
     into 'build/libs'
 }
@@ -106,7 +98,7 @@
 	    withSourcesJar()
     if (project.properties['javadocs'])
 	    withJavadocJar()
-	
+
 }
 
 /*
@@ -119,7 +111,7 @@
         options.addStringOption('Xdoclint:none', '-quiet')
     }
 }
-    
+
 /*
  * Avoid 'Entry .gitkeep is a duplicate but no duplicate handling strategy has been set.'
  * when using withSourcesJar()
